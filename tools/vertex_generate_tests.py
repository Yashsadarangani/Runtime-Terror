import os
import re
import argparse
from pathlib import Path
import subprocess

try:
    from google.cloud import aiplatform
    from vertexai.preview.language_models import TextGenerationModel
except ImportError:
    raise ImportError("Please install google-cloud-aiplatform and vertexai packages")


def validate_java_syntax(java_code):
    if not re.search(r'(class|interface|enum)\s+\w+', java_code):
        return False, "No class/interface/enum declaration found"
    if java_code.count('{') != java_code.count('}'):
        return False, f"Brace mismatch: {java_code.count('{')} opening, {java_code.count('}')} closing"
    return True, "Valid"


def add_missing_imports(java_code):
    imports = [
        "import org.junit.jupiter.api.Test;",
        "import org.junit.jupiter.api.BeforeEach;",
        "import org.junit.jupiter.api.extension.ExtendWith;",
        "import org.mockito.Mock;",
        "import org.mockito.InjectMocks;",
        "import org.mockito.junit.jupiter.MockitoExtension;",
        "import static org.junit.jupiter.api.Assertions.*;",
        "import static org.mockito.Mockito.*;",
    ]
    package_match = re.search(r'package\s+[\w.]+;', java_code)
    if package_match:
        insert_pos = package_match.end()
        imports_to_add = [i for i in imports if i not in java_code]
        java_code = java_code[:insert_pos] + '\n\n' + '\n'.join(imports_to_add) + '\n' + java_code[insert_pos:]
    return java_code


def fix_common_issues(java_code):
    if 'import org.junit.jupiter.api.Test;' not in java_code:
        java_code = add_missing_imports(java_code)
    if java_code.count('{') > java_code.count('}'):
        java_code += '\n' + '}' * (java_code.count('{') - java_code.count('}'))
    return java_code


def compile_test_java(java_file_path):
    try:
        result = subprocess.run(
            ['javac', '-cp', '.:*', str(java_file_path)],
            capture_output=True, text=True, timeout=30
        )
        return (result.returncode == 0, result.stderr)
    except Exception as e:
<<<<<<< HEAD
        return False, f"Compilation check failed: {str(e)}"

def validate_and_fix_generated_code(generated_code, class_name, max_attempts=3):
    """Validate and fix generated test code with multiple attempts"""
    
    for attempt in range(max_attempts):
        print(f"🔍 Validation attempt {attempt + 1} for {class_name}")
        
        # Clean the code first
        cleaned_code = clean_generated_code(generated_code)
        
        # Validate syntax
        is_valid, message = validate_java_syntax(cleaned_code)
        
        if is_valid:
            print(f"✅ Validation successful for {class_name}")
            return cleaned_code, True
        
        print(f"⚠️  Validation failed for {class_name}: {message}")
        
        if attempt < max_attempts - 1:
            print(f"🔧 Attempting to fix issues...")
            cleaned_code = fix_common_issues(cleaned_code)
            generated_code = cleaned_code
        
    return cleaned_code, False

def create_enhanced_prompt(source_code, class_name, package_name):
    """Create an enhanced prompt for better test generation"""
    
    return f"""
Generate a comprehensive JUnit 5 test class for the following Java class.

STRICT REQUIREMENTS:
1. Use package declaration: package {package_name};
2. Include ALL necessary imports (JUnit 5, Mockito, assertions)
3. Use @ExtendWith(MockitoExtension.class) for the test class
4. Use @Mock for dependencies and @InjectMocks for the class under test
5. Include @Test annotations for all test methods
6. Test all public methods with positive, negative, and edge cases
7. Use meaningful test method names (shouldDoSomethingWhenCondition)
8. Include proper assertions (assertEquals, assertThrows, assertNotNull, etc.)
9. Ensure ALL braces are balanced and properly closed
10. Generate ONLY valid Java code without explanations or markdown

Class to test: {class_name}
Test class name should be: {class_name}Test
=======
        return False, str(e)
>>>>>>> 47bd8f70


def detect_private_fields(java_code):
    """Detect all private fields for automatic mocking"""
    pattern = r'private\s+([\w<>]+)\s+(\w+);'
    return re.findall(pattern, java_code)

<<<<<<< HEAD
def analyze_source_file(file_path):
    """Analyze source file to extract metadata"""
    try:
        with open(file_path, "r", encoding="utf-8") as f:
            code = f.read()
        
        # Skip empty files
        if not code.strip():
            return None, "Empty file"
        
        package_name = extract_package_name(code)
        if not package_name:
            print(f"⚠️  No package found in {file_path}, using default")
            package_name = "com.github.yildizmy"
        
        # Check if it's a valid Java class
        if not re.search(r'(class|interface|enum)\s+\w+', code):
            return None, "No class/interface/enum found"
        
        return {
            'code': code,
            'package': package_name
        }, None
        
    except Exception as e:
        return None, f"Error reading file: {e}"

def clean_generated_code(code_text):
    """Clean the generated code by removing markdown formatting and extra text."""
    # Remove markdown code blocks
    code_text = re.sub(r'```java\n?', '', code_text)
    code_text = re.sub(r'```\n?', '', code_text)
    
    # Remove any introductory text before the first import or package statement
    lines = code_text.split('\n')
    start_idx = 0
    
    for i, line in enumerate(lines):
        stripped = line.strip()
        if stripped.startswith('package ') or stripped.startswith('import ') or stripped.startswith('@') or stripped.startswith('public class'):
            start_idx = i
            break
    
    return '\n'.join(lines[start_idx:]).strip()

def extract_package_name(source_code):
    """Extract package name from source code."""
    match = re.search(r'package\s+([\w\.]+);', source_code)
    return match.group(1) if match else ""

def generate_tests(access_token: str, project_id: str, source_code: str, class_name: str, package_name: str, out_dir: str, relative_path: str):
    """Generates tests by calling the Vertex AI REST API."""
    
    # Updated with current available models
    models_to_try = [
        "claude-sonnet-4@20250514",
        "gemini-2.5-pro",
        "gemini-2.5-flash", 
        "gemini-2.0-flash-001",
        "gemini-2.0-flash-lite-001"
    ]
    
    for model_id in models_to_try:
        api_endpoint = (
            f"https://{LOCATION}-aiplatform.googleapis.com/v1/projects/{project_id}"
            f"/locations/{LOCATION}/publishers/google/models/{model_id}:generateContent"
        )
        
        if try_generate_with_model(api_endpoint, access_token, source_code, class_name, package_name, out_dir, model_id):
            print(f"✅ Successfully used model: {model_id}")
            return True
    
    print(f"❌ All models failed for {class_name}")
    return False

def try_generate_with_model(api_endpoint: str, access_token: str, source_code: str, class_name: str, package_name: str, out_dir: str, model_id: str = ""):
    """Try to generate tests using a specific model endpoint with validation."""
    
    # Use enhanced prompt for better results
    prompt = create_enhanced_prompt(source_code, class_name, package_name)
    
    request_body = {
        "contents": [{
            "role": "user",
            "parts": [{"text": prompt}]
        }],
        "generationConfig": {
            "temperature": 0.1,  # Lower temperature for more consistent code
            "topP": 0.8,
            "maxOutputTokens": 64000
        }
    }

    headers = {
        "Authorization": f"Bearer {access_token}",
        "Content-Type": "application/json"
    }

    try:
        response = requests.post(api_endpoint, headers=headers, json=request_body, timeout=180)
        
        # Enhanced error handling
        if response.status_code == 404:
            print(f"⚠️  Model not found or not accessible: {model_id}")
            return False
        elif response.status_code == 403:
            print(f"⚠️  Permission denied for model: {model_id}")
            return False
        elif response.status_code == 429:
            print(f"⚠️  Rate limit exceeded, waiting...")
            time.sleep(10)  # Wait longer for rate limits
            return False
            
        response.raise_for_status()
        
        response_json = response.json()
        
        if 'candidates' not in response_json or not response_json['candidates']:
            print(f"⚠️  No candidates returned from model")
            return False
        
        generated_code = response_json['candidates'][0]['content']['parts'][0]['text']
        
        # Validate and fix the generated code
        validated_code, is_valid = validate_and_fix_generated_code(generated_code, class_name)
        
        if not is_valid:
            print(f"❌ Could not generate valid code for {class_name} with model {model_id}")
            return False
        
        # Create output directory structure matching the package structure
        package_path = package_name.replace('.', '/')
        full_out_dir = os.path.join(out_dir, package_path)
        os.makedirs(full_out_dir, exist_ok=True)
        
        test_file = os.path.join(full_out_dir, f"{class_name}Test.java")
        
        # Write the validated code
        with open(test_file, "w", encoding="utf-8") as f:
            f.write(validated_code)
        
        print(f"✅ Generated and validated: {test_file}")
        
        # Optional: Try to compile the generated test
        compile_success, compile_message = compile_test_java(test_file)
        if compile_success:
            print(f"✅ Compilation check passed for {class_name}")
        else:
            print(f"⚠️  Compilation check failed for {class_name}: {compile_message}")
            # Still return True as the syntax validation passed
        
        return True
        
    except requests.exceptions.RequestException as e:
        if hasattr(e, 'response') and e.response:
            if e.response.status_code == 404:
                return False  # Model not available, try next one
            print(f"❌ HTTP error {e.response.status_code} for {class_name}: {e.response.text}")
        else:
            print(f"❌ Network error for {class_name}: {e}")
        return False
    except Exception as e:
        print(f"❌ Unexpected error for {class_name}: {e}")
        return False

def should_skip_file(file_path):
    """Check if file should be skipped for test generation."""
    # Skip test files, interfaces, enums, and certain utility classes
    skip_patterns = [
        'Test.java',
        'Tests.java',
        'Application.java',
        'Config.java'
    ]
    
    filename = os.path.basename(file_path)
    return any(pattern in filename for pattern in skip_patterns)

if __name__ == "__main__":
    parser = argparse.ArgumentParser(description="Generate JUnit tests using Vertex AI with validation")
    parser.add_argument("--source_dir", 
                       default="backend/src/main/java/com/github/yildizmy/service", 
                       help="Directory with source .java files")
    parser.add_argument("--out_dir", 
                       default="backend/src/test/java", 
                       help="Where to write generated tests")
    parser.add_argument("--max_retries", 
                       type=int, 
                       default=3, 
                       help="Maximum retry attempts for failed generations")
    args = parser.parse_args()

    print("🔐 Authenticating with Google Cloud...")
    try:
        token, project = get_access_token()
        print(f"✅ Successfully authenticated for project: {project}")
    except Exception as e:
        print(f"❌ Authentication failed: {e}")
        exit(1)

    # Ensure source directory exists
    if not os.path.exists(args.source_dir):
        print(f"❌ Source directory does not exist: {args.source_dir}")
        exit(1)

    successful_generations = 0
    failed_generations = 0
    skipped_files = 0
    
    print(f"🔍 Scanning for Java files in: {args.source_dir}")
    
    for root, _, files in os.walk(args.source_dir):
        for file in files:
            if file.endswith(".java"):
                file_path = os.path.join(root, file)
                
                if should_skip_file(file_path):
                    print(f"⏭️  Skipping: {file}")
                    skipped_files += 1
                    continue
                
                class_name = file[:-5]  # Remove .java extension
                
                # Use enhanced file analysis
                analysis_result, error = analyze_source_file(file_path)
                if error:
                    print(f"⏭️  Skipping {file}: {error}")
                    skipped_files += 1
                    continue
                
                relative_path = os.path.relpath(root, args.source_dir)
                
                print(f"\n📝 Processing: {class_name} (package: {analysis_result['package']})")
                
                retry_count = 0
                generation_successful = False
                
                while retry_count < args.max_retries and not generation_successful:
                    if retry_count > 0:
                        print(f"🔄 Retry attempt {retry_count} for {class_name}")
                        time.sleep(5)  # Wait before retry
                    
                    generation_successful = generate_tests(
                        token, project, analysis_result['code'], 
                        class_name, analysis_result['package'], 
                        args.out_dir, relative_path
                    )
                    
                    retry_count += 1
                
                if generation_successful:
                    successful_generations += 1
                else:
                    failed_generations += 1
                    print(f"❌ Failed to generate test for {class_name} after {args.max_retries} attempts")
                
                # Add a delay to avoid rate limiting
                time.sleep(3)
    
    print(f"\n📊 Test Generation Summary:")
    print(f"✅ Successful: {successful_generations}")
    print(f"❌ Failed: {failed_generations}")
    print(f"⏭️  Skipped: {skipped_files}")
    print(f"📁 Output directory: {args.out_dir}")
    
    if failed_generations > 0:
        print(f"\n⚠️  {failed_generations} files failed generation. Check logs above for details.")
        exit(1)
    else:
        print(f"\n🎉 All test generation completed successfully h!")
=======

def add_mocks_to_test(test_code, fields, class_name):
    """Add @Mock for private fields and @InjectMocks for the service class"""
    mocks = ""
    for field_type, field_name in fields:
        mocks += f"    @Mock\n    private {field_type} {field_name};\n"
    inject = f"    @InjectMocks\n    private {class_name} {class_name[0].lower() + class_name[1:]};\n"

    # Add @ExtendWith if not present
    if "@ExtendWith(MockitoExtension.class)" not in test_code:
        test_code = test_code.replace("public class", "@ExtendWith(MockitoExtension.class)\npublic class", 1)

    # Insert mocks at beginning of class body
    test_code = re.sub(r'public class \w+\s*{', lambda m: m.group(0) + '\n' + mocks + inject, test_code)
    return test_code


def call_vertex_ai_api(prompt, project_id):
    try:
        aiplatform.init(project=project_id, location="us-central1")
        model = TextGenerationModel.from_pretrained("gemini-1.5-pro")
        response = model.predict(prompt, max_output_tokens=16000)
        return response.text.strip()
    except Exception as e:
        raise RuntimeError(f"Vertex AI API failed: {str(e)}")


def generate_test_with_vertex_ai(source_file_path, project_id):
    with open(source_file_path, 'r') as f:
        source_code = f.read()

    class_match = re.search(r'class\s+(\w+)', source_code)
    if not class_match:
        raise ValueError(f"Could not find class name in {source_file_path}")
    class_name = class_match.group(1)
    test_class_name = f"{class_name}Test"

    prompt = f"""
Generate a JUnit 5 test class for the following Java class.

Requirements:
- Use JUnit 5 annotations (@Test, @BeforeEach)
- Use Mockito for dependencies
- Include positive & negative test cases
- Class name: {test_class_name}
- Ensure balanced braces

Source code:
{source_code}
"""

    generated_code = call_vertex_ai_api(prompt, project_id)
    generated_code = fix_common_issues(generated_code)

    # Detect private fields and add mocks
    private_fields = detect_private_fields(source_code)
    if private_fields:
        generated_code = add_mocks_to_test(generated_code, private_fields, class_name)

    return generated_code


def main():
    parser = argparse.ArgumentParser(description='Generate validated Java tests')
    parser.add_argument('--source_dir', required=True)
    parser.add_argument('--out_dir', required=True)
    parser.add_argument('--project_id', default='runtime-terror-473009')
    args = parser.parse_args()

    source_dir = Path(args.source_dir)
    out_dir = Path(args.out_dir)
    out_dir.mkdir(parents=True, exist_ok=True)

    java_files = list(source_dir.glob('*/.java'))
    for java_file in java_files:
        try:
            print(f"Generating test for {java_file}")
            test_code = generate_test_with_vertex_ai(java_file, args.project_id)

            relative_path = java_file.relative_to(source_dir)
            test_file_name = relative_path.stem + 'Test.java'
            test_output_path = out_dir / relative_path.parent / test_file_name
            test_output_path.parent.mkdir(parents=True, exist_ok=True)

            with open(test_output_path, 'w') as f:
                f.write(test_code)

            print(f"Generated test: {test_output_path}")
            success, msg = compile_test_java(test_output_path)
            if not success:
                print(f"WARNING: Compilation issues: {msg}")

        except Exception as e:
            print(f"Failed for {java_file}: {e}")


if _name_ == '_main_':
    main()
>>>>>>> 47bd8f70
<|MERGE_RESOLUTION|>--- conflicted
+++ resolved
@@ -1,60 +1,154 @@
 import os
+import argparse
 import re
-import argparse
+import requests
+import google.auth
+import google.auth.transport.requests
+import time
+import subprocess
+import tempfile
 from pathlib import Path
-import subprocess
-
-try:
-    from google.cloud import aiplatform
-    from vertexai.preview.language_models import TextGenerationModel
-except ImportError:
-    raise ImportError("Please install google-cloud-aiplatform and vertexai packages")
-
+
+# --- Configuration ---
+MODEL_ID = "gemini-pro"
+LOCATION = "us-central1"
+
+def get_access_token():
+    """Gets the default access token to authenticate to the Google Cloud API."""
+    try:
+        credentials, project = google.auth.default(scopes=["https://www.googleapis.com/auth/cloud-platform"])
+        auth_request = google.auth.transport.requests.Request()
+        credentials.refresh(auth_request)
+        
+        # Get project ID from environment or credentials
+        project_id = project or os.environ.get('GOOGLE_CLOUD_PROJECT', 'runtime-terror-473009')
+        
+        return credentials.token, project_id
+    except Exception as e:
+        print(f"❌ Authentication failed: {e}")
+        raise
 
 def validate_java_syntax(java_code):
+    """Validate Java syntax by checking brace balance and basic structure"""
+    
+    # Check for basic class structure
     if not re.search(r'(class|interface|enum)\s+\w+', java_code):
         return False, "No class/interface/enum declaration found"
-    if java_code.count('{') != java_code.count('}'):
-        return False, f"Brace mismatch: {java_code.count('{')} opening, {java_code.count('}')} closing"
+    
+    # Check brace balance
+    open_braces = java_code.count('{')
+    close_braces = java_code.count('}')
+    
+    if open_braces != close_braces:
+        return False, f"Brace mismatch: {open_braces} opening, {close_braces} closing"
+    
+    # Check for code outside class (simple heuristic)
+    lines = java_code.split('\n')
+    in_class = False
+    brace_level = 0
+    
+    for i, line in enumerate(lines):
+        stripped = line.strip()
+        if not stripped or stripped.startswith('//') or stripped.startswith('/*') or stripped.startswith('*'):
+            continue
+            
+        # Count braces
+        brace_level += line.count('{') - line.count('}')
+        
+        # Check if we're in a class
+        if re.match(r'\s*(public\s+)?(class|interface|enum)', stripped):
+            in_class = True
+        
+        # Check for code outside class
+        if not in_class and brace_level == 0:
+            if (re.match(r'\s*@\w+', stripped) or  # annotations
+                re.match(r'\s*(public|private|protected)', stripped) or  # methods
+                re.match(r'\s*\w+.*\(.*\).*\{', stripped)):  # method signatures
+                return False, f"Code outside class at line {i+1}: {stripped}"
+    
     return True, "Valid"
 
+def fix_common_issues(java_code):
+    """Fix common issues in generated code"""
+    
+    # Ensure proper imports
+    if 'import org.junit.jupiter.api.Test;' not in java_code:
+        java_code = add_missing_imports(java_code)
+    
+    # Fix missing closing braces
+    open_braces = java_code.count('{')
+    close_braces = java_code.count('}')
+    
+    if open_braces > close_braces:
+        missing_braces = open_braces - close_braces
+        java_code += '\n' + '}'.join([''] * (missing_braces + 1))
+    
+    # Fix common syntax issues
+    java_code = fix_syntax_issues(java_code)
+    
+    return java_code
+
+def fix_syntax_issues(java_code):
+    """Fix common syntax issues in generated code"""
+    
+    # Fix incomplete method signatures
+    java_code = re.sub(r'(\w+)\s*\(\s*\)\s*;', r'\1() {\n        // TODO: Implement test\n    }', java_code)
+    
+    # Fix missing semicolons after imports
+    java_code = re.sub(r'(import\s+[\w\.]+)(?<!;)(\n)', r'\1;\2', java_code)
+    
+    # Fix malformed annotations
+    java_code = re.sub(r'@(\w+)\s*\n\s*(\w+)', r'@\1\n    \2', java_code)
+    
+    return java_code
 
 def add_missing_imports(java_code):
-    imports = [
+    """Add standard test imports if missing"""
+    standard_imports = [
         "import org.junit.jupiter.api.Test;",
         "import org.junit.jupiter.api.BeforeEach;",
+        "import org.junit.jupiter.api.DisplayName;",
         "import org.junit.jupiter.api.extension.ExtendWith;",
         "import org.mockito.Mock;",
         "import org.mockito.InjectMocks;",
         "import org.mockito.junit.jupiter.MockitoExtension;",
         "import static org.junit.jupiter.api.Assertions.*;",
         "import static org.mockito.Mockito.*;",
+        "import static org.mockito.ArgumentMatchers.*;"
     ]
+    
+    # Find package declaration
     package_match = re.search(r'package\s+[\w.]+;', java_code)
     if package_match:
         insert_pos = package_match.end()
-        imports_to_add = [i for i in imports if i not in java_code]
-        java_code = java_code[:insert_pos] + '\n\n' + '\n'.join(imports_to_add) + '\n' + java_code[insert_pos:]
+        
+        # Add imports after package
+        imports_to_add = []
+        for imp in standard_imports:
+            if imp not in java_code:
+                imports_to_add.append(imp)
+        
+        if imports_to_add:
+            import_block = '\n\n' + '\n'.join(imports_to_add) + '\n'
+            java_code = java_code[:insert_pos] + import_block + java_code[insert_pos:]
+    
     return java_code
 
-
-def fix_common_issues(java_code):
-    if 'import org.junit.jupiter.api.Test;' not in java_code:
-        java_code = add_missing_imports(java_code)
-    if java_code.count('{') > java_code.count('}'):
-        java_code += '\n' + '}' * (java_code.count('{') - java_code.count('}'))
-    return java_code
-
-
 def compile_test_java(java_file_path):
+    """Try to compile Java file to validate syntax"""
     try:
-        result = subprocess.run(
-            ['javac', '-cp', '.:*', str(java_file_path)],
-            capture_output=True, text=True, timeout=30
-        )
-        return (result.returncode == 0, result.stderr)
+        # Use javac to check syntax
+        result = subprocess.run([
+            'javac', '-cp', '.:*', str(java_file_path)
+        ], capture_output=True, text=True, timeout=30)
+        
+        if result.returncode == 0:
+            return True, "Compilation successful"
+        else:
+            return False, f"Compilation failed: {result.stderr}"
+    except FileNotFoundError:
+        return False, "javac not found - skipping compilation check"
     except Exception as e:
-<<<<<<< HEAD
         return False, f"Compilation check failed: {str(e)}"
 
 def validate_and_fix_generated_code(generated_code, class_name, max_attempts=3):
@@ -102,17 +196,13 @@
 
 Class to test: {class_name}
 Test class name should be: {class_name}Test
-=======
-        return False, str(e)
->>>>>>> 47bd8f70
-
-
-def detect_private_fields(java_code):
-    """Detect all private fields for automatic mocking"""
-    pattern = r'private\s+([\w<>]+)\s+(\w+);'
-    return re.findall(pattern, java_code)
-
-<<<<<<< HEAD
+
+Source code:
+{source_code}
+
+Generate the complete test class with proper structure and balanced braces.
+"""
+
 def analyze_source_file(file_path):
     """Analyze source file to extract metadata"""
     try:
@@ -382,104 +472,4 @@
         print(f"\n⚠️  {failed_generations} files failed generation. Check logs above for details.")
         exit(1)
     else:
-        print(f"\n🎉 All test generation completed successfully h!")
-=======
-
-def add_mocks_to_test(test_code, fields, class_name):
-    """Add @Mock for private fields and @InjectMocks for the service class"""
-    mocks = ""
-    for field_type, field_name in fields:
-        mocks += f"    @Mock\n    private {field_type} {field_name};\n"
-    inject = f"    @InjectMocks\n    private {class_name} {class_name[0].lower() + class_name[1:]};\n"
-
-    # Add @ExtendWith if not present
-    if "@ExtendWith(MockitoExtension.class)" not in test_code:
-        test_code = test_code.replace("public class", "@ExtendWith(MockitoExtension.class)\npublic class", 1)
-
-    # Insert mocks at beginning of class body
-    test_code = re.sub(r'public class \w+\s*{', lambda m: m.group(0) + '\n' + mocks + inject, test_code)
-    return test_code
-
-
-def call_vertex_ai_api(prompt, project_id):
-    try:
-        aiplatform.init(project=project_id, location="us-central1")
-        model = TextGenerationModel.from_pretrained("gemini-1.5-pro")
-        response = model.predict(prompt, max_output_tokens=16000)
-        return response.text.strip()
-    except Exception as e:
-        raise RuntimeError(f"Vertex AI API failed: {str(e)}")
-
-
-def generate_test_with_vertex_ai(source_file_path, project_id):
-    with open(source_file_path, 'r') as f:
-        source_code = f.read()
-
-    class_match = re.search(r'class\s+(\w+)', source_code)
-    if not class_match:
-        raise ValueError(f"Could not find class name in {source_file_path}")
-    class_name = class_match.group(1)
-    test_class_name = f"{class_name}Test"
-
-    prompt = f"""
-Generate a JUnit 5 test class for the following Java class.
-
-Requirements:
-- Use JUnit 5 annotations (@Test, @BeforeEach)
-- Use Mockito for dependencies
-- Include positive & negative test cases
-- Class name: {test_class_name}
-- Ensure balanced braces
-
-Source code:
-{source_code}
-"""
-
-    generated_code = call_vertex_ai_api(prompt, project_id)
-    generated_code = fix_common_issues(generated_code)
-
-    # Detect private fields and add mocks
-    private_fields = detect_private_fields(source_code)
-    if private_fields:
-        generated_code = add_mocks_to_test(generated_code, private_fields, class_name)
-
-    return generated_code
-
-
-def main():
-    parser = argparse.ArgumentParser(description='Generate validated Java tests')
-    parser.add_argument('--source_dir', required=True)
-    parser.add_argument('--out_dir', required=True)
-    parser.add_argument('--project_id', default='runtime-terror-473009')
-    args = parser.parse_args()
-
-    source_dir = Path(args.source_dir)
-    out_dir = Path(args.out_dir)
-    out_dir.mkdir(parents=True, exist_ok=True)
-
-    java_files = list(source_dir.glob('*/.java'))
-    for java_file in java_files:
-        try:
-            print(f"Generating test for {java_file}")
-            test_code = generate_test_with_vertex_ai(java_file, args.project_id)
-
-            relative_path = java_file.relative_to(source_dir)
-            test_file_name = relative_path.stem + 'Test.java'
-            test_output_path = out_dir / relative_path.parent / test_file_name
-            test_output_path.parent.mkdir(parents=True, exist_ok=True)
-
-            with open(test_output_path, 'w') as f:
-                f.write(test_code)
-
-            print(f"Generated test: {test_output_path}")
-            success, msg = compile_test_java(test_output_path)
-            if not success:
-                print(f"WARNING: Compilation issues: {msg}")
-
-        except Exception as e:
-            print(f"Failed for {java_file}: {e}")
-
-
-if _name_ == '_main_':
-    main()
->>>>>>> 47bd8f70
+        print(f"\n🎉 All test generation completed successfully!")