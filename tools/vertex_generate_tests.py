import os
import argparse
from google.cloud import aiplatform
<<<<<<< HEAD

PROJECT_ID = "runtime-terror-473009"
LOCATION = "us-central1"
MODEL = "gemini-2.5-flash"
=======
MODEL = "text-bison"
>>>>>>> 36b710cf

aiplatform.init(project="runtime-terror-473009", location="us-central1")

model = aiplatform.Model(model_name=MODEL)



def generate_tests(source_code: str, class_name: str, out_dir: str):
    prompt = f"""
    You are an expert Java developer. Write JUnit 5 test cases 
    with meaningful assertions and edge cases for this class:

    {source_code}
    """
    response = model.predict(instances=[{"content": prompt}])
    test_code = response.predictions[0]

    os.makedirs(out_dir, exist_ok=True)
    test_file = os.path.join(out_dir, f"{class_name}Test.java")
    with open(test_file, "w", encoding="utf-8") as f:
        f.write(test_code)
    print(f"✅ Generated: {test_file}")


if _name_ == "_main_":
    parser = argparse.ArgumentParser()
    parser.add_argument(
        "--source_dir",
        default="backend/src/main/java/com/github/yildizmy",
        help="Directory with source .java files"
    )
    parser.add_argument(
        "--out_dir",
        default="src/test/java/generated_tests",
        help="Where to write generated tests"
    )
    args = parser.parse_args()

    for root, _, files in os.walk(args.source_dir):
        for file in files:
            if file.endswith(".java"):
                class_name = file[:-5]  # drop .java
                with open(os.path.join(root, file), "r", encoding="utf-8") as f:
                    code = f.read()
                print(f"Generating tests for: {class_name}")
                generate_tests(code, class_name, args.out_dir)<|MERGE_RESOLUTION|>--- conflicted
+++ resolved
@@ -1,14 +1,10 @@
 import os
 import argparse
 from google.cloud import aiplatform
-<<<<<<< HEAD
 
 PROJECT_ID = "runtime-terror-473009"
 LOCATION = "us-central1"
 MODEL = "gemini-2.5-flash"
-=======
-MODEL = "text-bison"
->>>>>>> 36b710cf
 
 aiplatform.init(project="runtime-terror-473009", location="us-central1")
 
